<<<<<<< HEAD
=======
import duckdb
import pandas as pd
import polars as pl
>>>>>>> 370f3a19
import pyarrow as pa
import pyarrow.dataset as ds
import pyarrow.fs as pafs
import s3fs

<<<<<<< HEAD
    def load_dataset(self, name="pa_dataset", **kwargs):

        self._pa_dataset = ds.dataset(
            source=self._path,
            format=self._format,
            filesystem=self._filesystem,
            partitioning=self._partitioning,
            **kwargs,
        )

        self._pa_dataset_name = name
        self.ddb.register(name, self._pa_dataset)

    def load_parquet(self, name:str, sort_by: str | list | None = None, **kwargs):
        
    
    def load_table(self, name:str="pa_table", sort_by: str | list | None = None, **kwargs):
        if sort_by is not None:
            self._sort_by = sort_by

        if self._format == "parquet":
            self._pa_table = pq.read_table(
                self._path,
                partitioning=self._partitioning,
                filesystem=self._filesystem,
                **kwargs,
            )

        else:
            if self._is_file:
                if self._filesystem is not None:
                    with open_(self._path, self._filesystem) as f:
                        self._pa_table = pf.read_feather(f, **kwargs)
                else:
                    self._pa_table = pf.read_feather(self._path, **kwargs)
            else:
                if not hasattr(self, "_pa_dataset"):
                    self.load_dataset()
                self._pa_table = self._pa_dataset.to_table(**kwargs)

        if self._sort_by is not None:
            self._sort_pa_table(sort_by=self._sort_by)

        self._pa_table_name = name
        self.ddb.register(name, self._pa_table)

    def _sort_pa_table(self, sort_by: str | list | None = None):
        if not hasattr(self, "_pa_table"):
            self.load_table()

        if sort_by is not None:
            self._sort_by = sort_by

        self._pa_table = sort_table(
            table_=self._pa_table, sort_by=self._sort_by, ddb=self.ddb
        )

    def create_temp_table(
        self, name: str = "temp_table", sort_by: str | list | None = None, distinct:bool=False
    ):

        if hasattr(self, "_pa_table"):
            table_name = self._pa_table_name
        else:
            if not hasattr(self, "_pa_dataset"):
                self.load_dataset()
            table_name = self._pa_dataset_name

        sql = f"CREATE OR REPLACE TEMP TABLE {name} AS  SELECT * FROM {table_name}"

        if sort_by is not None:
            self._sort_by = sort_by

            if isinstance(sort_by, list):
                sort_by = ",".join(sort_by)

            sql += f" ORDER BY {sort_by}"
            
        if distinct:
            sql = sql.replace("SELECT *", "SELECT DISTINCT *")

        self.ddb.execute(sql)

    def set_table(
        self, create_temp_table: bool = False, sort_by: str | list | None = None, distinct:bool=False
    ):

        if create_temp_table:
            self.create_temp_table(sort_by=sort_by)

        if "temp_table" in self.ddb.execute("SHOW TABLES").df()["name"].tolist():
            self._table = self.ddb.query(f"SELECT * FROM temp_table")

        elif hasattr(self, "_pa_table"):
            if sort_by is not None:
                self._pa_table = self._sort_pa_table(sort_by=sort_by)
            self._table = to_ddb_relation(
                table=self._pa_table, ddb=self.ddb, sort_by=sort_by, distinct=distinct
            )

        else:
            if not hasattr(self, "_pa_dataset"):
                self.load_dataset()
            self._table = to_ddb_relation(
                table=self._pa_dataset, ddb=self.ddb, sort_by=sort_by, distinct=distinct
            )

    def execute(self, *args, **kwargs):
        return self.execute(*args, **kwargs)

    def query(self, *args, **kwargs):
        return self.query(*args, **kwargs)

    @property
    def pa_dataset(self) -> ds.FileSystemDataset:
        if not hasattr(self, "_pa_dataset"):
            self.load_dataset()

        return self._pa_dataset

    @property
    def dataset(self) -> ds.FileSystemDataset:
        return self.pa_dataset

    @property
    def pa_table(self) -> pa.Table:
        if not hasattr(self, "_pa_table"):
            if self.ddb is not None:
                if (
                    "temp_table"
                    in self.ddb.execute("SHOW TABLES").df()["name"].tolist()
                ):
                    self._pa_table = self.ddb.query(f"SELECT * FROM temp_table").arrow()
                else:
                    self.load_table()
            else:
                self.load_table()

        return self._pa_table

    @property
    def table(self) -> duckdb.DuckDBPyRelation:

        if not hasattr(self, "_table"):
            self.set_table()

        return self._table

    @property
    def pl_dataframe(self) -> pl.DataFrame:
        if not hasattr(self, "_pl_dataframe"):
            self._pl_dataframe = pl.from_arrow(self.pa_table)
        return self._pl_dataframe

    @property
    def pd_dataframe(self) -> pd.DataFrame:
        if not hasattr(self, "_pd_dataframe"):
            self._pd_dataframe = self.table.df()
        return self._pd_dataframe


class Writer:
    def __init__(
        self,
        path: str,
        base_name: str = "data",
        partitioning: ds.Partitioning | list[str] | str | None = None,
        filesystem: fs.FileSystem | None = None,
        format: str | None = "parquet",
        compression: str | None = "zstd",
        sort_by: str | list | None = None,
        ddb: duckdb.DuckDBPyConnection | None = None,
    ):
        self._path = path
        self._base_name = base_name
        self._partitioning = (
            [partitioning] if isinstance(partitioning, str) else partitioning
        )
        self._filesystem = filesystem
        self._format = format
        self._compression = compression
        self._sort_by = sort_by
        if ddb is not None:
            self.ddb = ddb
        else:
            self.ddb = duckdb.connect()
        self.ddb.execute("SET temp_directory='/tmp/duckdb/'")

    def _gen_path(
        self, partition_names: tuple | None = None, with_time_partition: bool = False
    ):
        path = Path(self._path)
        if path.suffix != "":
            parts = [path.parent]
        else:
            parts = [path]

        if partition_names is not None:
            parts.extend(partition_names)

        if with_time_partition:
            parts.append(str(dt.datetime.today()))

        if path.suffix == "":
            parts.append(self._base_name + f"-{uuid.uuid4().hex}.{self._format}")
        else:
            parts.append(path.suffix)

        path = Path(*parts)

        if self._filesystem is None:
            path.mkdir.parent(exist_ok=True, parents=True)

        return path

    def write_table(
        self,
        table: pa.Table,
        path: Path | str,
        row_group_size: int | None = None,
        compression: str | None = None,
        **kwargs,
    ):

        filesystem = kwargs.pop("filesystem", self._filesystem)
        compression = self._compression if compression is None else compression

        format = (
            kwargs.pop("format", self._format)
            .replace("arrow", "feather")
            .replace("ipc", "feather")
        )

        if format == "feather":
            if filesystem is not None:
                with open_(str(path), self._filesystem) as f:
                    pf.write_feather(table, f, compression=compression, **kwargs)

                pf.write_feather(
                    table,
                    path,
                    compression=compression,
                    **kwargs,
                )
        else:
            pq.write_table(
                table,
                path,
                row_group_size=row_group_size,
                compression=compression,
                filesystem=filesystem,
                **kwargs,
            )

    def write_dataset(
        self,
        table: duckdb.DuckDBPyRelation
        | pa.Table
        | ds.FileSystemDataset
        | pd.DataFrame
        | pl.DataFrame
        | str,
        path: str | None = None,
        format: str | None = None,
        compression: str | None = None,
        partitioning: list | str | None = None,
        sort_by: str | list | None = None,
        distinct:bool=False,
        rows_per_file: int | None = None,
        row_group_size: int | None = None,
        with_time_partition: bool = False,
        **kwargs,
    ):
        self._path = path if path is not None else self._path
        format = self._format if format is None else format
        compression = self._compression if compression is None else compression

        if sort_by is None:
            sort_by = self._sort_by
        else:
            self._sort_by = sort_by

        table = to_ddb_relation(table=table, ddb=self.ddb, sort_by=sort_by, distinct=distinct)

        if partitioning is not None:
            if isinstance(partitioning, str):
                partitioning = [partitioning]
        else:
            partitioning = self._partitioning

        if partitioning is not None:
            partitions = table.project(",".join(partitioning)).distinct().fetchall()

            for partition_names in partitions:

                filter_ = []
                for p in zip(partitioning, partition_names):
                    filter_.append(f"{p[0]}='{p[1]}'")
                filter_ = " AND ".join(filter_)

                table_part = table.filter(filter_)

                if rows_per_file is None:

                    self.write_table(
                        table=table_part.arrow(),
                        path=self._gen_path(
                            partition_names=partition_names,
                            with_time_partition=with_time_partition,
                        ),
                        format=format,
                        compression=compression,
                        row_group_size=row_group_size,
                        **kwargs,
                    )
                else:
                    for i in range(table_part.shape[0] // rows_per_file + 1):
                        self.write_table(
                            table=table_part.limit(
                                rows_per_file, offset=i * rows_per_file
                            ).arrow(),
                            path=self._gen_path(
                                partition_names=partition_names,
                                with_time_partition=with_time_partition,
                            ),
                            format=format,
                            compression=compression,
                            row_group_size=row_group_size,
                            **kwargs,
                        )

        else:
            if rows_per_file is None:

                self.write_table(
                    table=table.arrow(),
                    path=self._gen_path(
                        partition_names=None,
                        with_time_partition=with_time_partition,
                    ),
                    format=format,
                    compression=compression,
                    row_group_size=row_group_size,
                    **kwargs,
                )
            else:
                for i in range(table.shape[0] // rows_per_file + 1):
                    self.write_table(
                        table=table.limit(
                            rows_per_file, offset=i * rows_per_file
                        ).arrow(),
                        path=self._gen_path(
                            partition_names=None,
                            with_time_partition=with_time_partition,
                        ),
                        format=format,
                        compression=compression,
                        row_group_size=row_group_size,
                        **kwargs,
                    )
=======
from .reader import Reader
from .writer import Writer
from .utils import to_ddb_relation, copy_to_tmp_directory
>>>>>>> 370f3a19


class Dataset:
    def __init__(
        self,
        path: str,
        base_name: str = "data",
        partitioning: ds.Partitioning | list[str] | str | None = None,
        filesystem: dict | pafs.FileSystem | s3fs.S3FileSystem | None = None,
        format: str | None = "parquet",
        compression: str = "zstd",
        sort_by: str | list | None = None,
    ):
        self._path = path
        self._base_name = base_name
        self._filesystem = filesystem
        self._format = format
        self._partitioning = partitioning
        self._compression = compression
        self._sort_by = sort_by
        self.ddb = duckdb.connect()
        self.ddb.execute("SET temp_directory='/tmp/duckdb/'")
        self._set_reader()
        self._set_writer()

    def _set_reader(self):
        self.reader = Reader(
            path=self._path,
            partitioning=self._partitioning,
            filesystem=self._filesystem["reader"]
            if isinstance(self._filesystem, dict)
            else self._filesystem,
            format=self._format,
            sort_by=self._sort_by,
            ddb=self.ddb,
        )

    def _set_writer(
        self,
    ):
        self.writer = Writer(
            path=self._path,
            base_name=self._base_name,
            partitioning=self._partitioning,
            filesystem=self._filesystem["writer"]
            if isinstance(self._filesystem, dict)
            else self._filesystem,
            format=self._format,
            compression=self._compression,
            sort_by=self._sort_by,
            ddb=self.ddb,
        )

    def set_dataset(self, name: str = "pa_dataset", **kwargs):
        self.reader.set_dataset(name=name, **kwargs)

    def load_pa_table(
        self, name: str = "pa_table", sort_by: str | list | None = None, **kwargs
    ):
        if sort_by is not None:
            self._sort_by = sort_by
        else:
            sort_by = self._sort_by
        self.reader.load_pa_table(name=name, sort_by=sort_by, **kwargs)

    def create_temp_table(
        self,
        name: str = "temp_table",
        sort_by: str | list | None = None,
        distinct: bool = False,
    ):
        if sort_by is not None:
            self._sort_by = sort_by

        self.reader.create_temp_table(name=name, sort_by=sort_by, distinct=distinct)

    def create_relation(
        self,
        create_temp_table: bool = False,
        sort_by: str | list | None = None,
        distinct: bool = False,
    ):
        if sort_by is not None:
            self._sort_by = sort_by
        else:
            sort_by = self._sort_by

        self.reader.create_relation(
            create_temp_table=create_temp_table, sort_by=sort_by, distinct=distinct
        )

    def query(self, *args, **kwargs) -> duckdb.DuckDBPyRelation:
        return self.ddb.query(*args, **kwargs)

    def execute(self, *args, **kwargs) -> duckdb.DuckDBPyConnection:
        return self.ddb.execute(*args, **kwargs)

    def write_table(
        self,
        table: duckdb.DuckDBPyRelation
        | pa.Table
        | ds.FileSystemDataset
        | pd.DataFrame
        | pl.DataFrame
        | str
        | None = None,
        path: str | None = None,
        compression: str | None = None,
        format: str | None = None,
        row_group_size: int | None = None,
        sort_by: str | list | None = None,
        distinct: bool = False,
        **kwargs,
    ):
        if table is not None:
            table = to_ddb_relation(
                table=table, ddb=self.ddb, sort_by=sort_by, distinct=distinct
            ).arrow()

        if path is None:
            path = self._path

        self._partitioning = None
        self._set_writer()
        self.writer.write_table(
            table=table,
            path=path,
            compression=compression,
            format=format,
            row_group_size=row_group_size,
            **kwargs,
        )

    def write_dataset(
        self,
        table: duckdb.DuckDBPyRelation
        | pa.Table
        | ds.FileSystemDataset
        | pd.DataFrame
        | pl.DataFrame
        | str
        | None = None,
        path: str | None = None,
        partitioning: list | str | None = None,
        compression: str | None = None,
        format: str | None = None,
        rows_per_file: int | None = None,
        row_group_size: int | None = None,
        sort_by: str | list | None = None,
        distinct: bool = False,
        with_time_partition: bool = False,
        **kwargs,
    ):
        if table is None:
            table = self.table

        if sort_by is None:
            sort_by = self._sort_by
        else:
            self._sort_by = sort_by

        if path is None:
            path = self._path
        else:
            self._path = path

        if partitioning is None:
            partitioning = self._partitioning
        else:
            self._partitioning = partitioning

        self._set_writer()

        self.writer.write_dataset(
            table=table,
            path=path,
            format=format,
            compression=compression,
            partitioning=partitioning,
            sort_by=sort_by,
            distinct=distinct,
            rows_per_file=rows_per_file,
            row_group_size=row_group_size,
            with_time_partition=with_time_partition,
            **kwargs,
        )

    @property
    def pa_dataset(self) -> ds.FileSystemDataset:
        if hasattr(self, "_pa_dataset"):
            return self._pa_dataset
        else:
            if self.reader._path_exists:
                self._pa_dataset = self.reader.pa_dataset
                return self._pa_dataset

    @property
    def dataset(self) -> ds.FileSystemDataset:
        if hasattr(self, "_pa_dataset"):
            return self._pa_dataset
        else:
            if self.reader._path_exists:
                return self.pa_dataset

    @property
    def pa_table(self) -> pa.Table:
        if hasattr(self, "_pa_table"):
            return self._pa_table
        elif hasattr(self, "_table"):
            self._pa_table = self._table.arrow()
            return self._pa_table
        else:
            if self.reader._path_exists:
                self._pa_table = self.reader.pa_table
                return self._pa_table

    @property
    def table(self) -> duckdb.DuckDBPyRelation:
        if hasattr(self, "_table"):
            return self._table
        else:
            if self.reader._path_exists:
                self._table = self.reader.table
                return self._table

    @property
    def pl_dataframe(self) -> pl.DataFrame:
        if hasattr(self, "_pl_dataframe"):
            return self._pl_dataframe
        elif hasattr(self, "_pa_table"):
            self._pl_dataframe = pl.from_arrow(self._pa_table)
            return self._pl_dataframe
        else:
            if self.reader._path_exists:
                return self.reader.pl_dataframe

    @property
    def pd_dataframe(self) -> pd.DataFrame:
        if hasattr(self, "_pd_dataframe"):
            return self._pd_dataframe
        elif hasattr(self, "_table"):
            self._pd_dataframe = self._table.df()
            return self._pd_dataframe
        else:
            if self.reader._path_exists:
                return self.reader.pd_dataframe

    @property
    def has_temp_table(self) -> bool:
        return "temp_table" in self.ddb.execute("SHOW TABLES").df()["name"].tolist()

    def repartition(
        self,
        table: duckdb.DuckDBPyRelation
        | pa.Table
        | ds.FileSystemDataset
        | pd.DataFrame
        | pl.DataFrame
        | str
        | None = None,
        path: str | None = None,
        partitioning: list | str | None = None,
        compression: str | None = None,
        format: str | None = None,
        rows_per_file: int | None = None,
        row_group_size: int | None = None,
        sort_by: str | list | None = None,
        with_time_partition: bool = False,
        with_temp_table: bool = False,
        with_mem_table: bool = False,
        use_tmp_directory: bool = False,
        delete_old_files: bool = False,
        **kwargs,
    ):
<<<<<<< HEAD


=======
        if path is None:
            use_tmp_directory = True
            
>>>>>>> 370f3a19
        if table is None:
            if with_mem_table:
                table = self.pa_table
                use_tmp_directory = False
            if with_temp_table:
                if not self.has_temp_table:
                    self.reader.create_temp_table(sort_by=sort_by, distinct=distinct)
<<<<<<< HEAD
        
        if path is None:
            if with_mem_table is False and with_temp_table is False:
                use_tmp_directory=True
                
        if use_tmp_directory:
             
            
=======
                table = self.ddb.query("SELECT * FROM temp_table")
                use_tmp_directory = False

        else:
            if use_tmp_directory:
                tmp_directory = f"/tmp/duckdb/-{uuid.uuid4().hex}"
                if isinstance(table, str):
                    copy_to_tmp_directory(
                        table, f"{tmp_directory}/{table}", filesystem=self._filesystem
                    )
                    table = f"{tmp_directory}/{table}"
                elif isinstance(table, ds.FileSystemDataset):
                    copy_to_tmp_directory(
                        table.files, tmp_directory, filesystem=self._filesystem
>>>>>>> 370f3a19
                
                    table = ds.dataset(tmp_directory)

                filesystem = None

        if dest is None:
            dest = self._path

        if src == dest:
            if with_temp_table is False and with_mem_table:
                use_tmp_directory = True
                delete_old_files = True

        # if with_temp_table

        # ToDo:
        # Add parameters for:
        # - sorting table before repartition
        # - distinct repartition
        # - write to new path<|MERGE_RESOLUTION|>--- conflicted
+++ resolved
@@ -1,380 +1,14 @@
-<<<<<<< HEAD
-=======
 import duckdb
 import pandas as pd
 import polars as pl
->>>>>>> 370f3a19
 import pyarrow as pa
 import pyarrow.dataset as ds
 import pyarrow.fs as pafs
 import s3fs
 
-<<<<<<< HEAD
-    def load_dataset(self, name="pa_dataset", **kwargs):
-
-        self._pa_dataset = ds.dataset(
-            source=self._path,
-            format=self._format,
-            filesystem=self._filesystem,
-            partitioning=self._partitioning,
-            **kwargs,
-        )
-
-        self._pa_dataset_name = name
-        self.ddb.register(name, self._pa_dataset)
-
-    def load_parquet(self, name:str, sort_by: str | list | None = None, **kwargs):
-        
-    
-    def load_table(self, name:str="pa_table", sort_by: str | list | None = None, **kwargs):
-        if sort_by is not None:
-            self._sort_by = sort_by
-
-        if self._format == "parquet":
-            self._pa_table = pq.read_table(
-                self._path,
-                partitioning=self._partitioning,
-                filesystem=self._filesystem,
-                **kwargs,
-            )
-
-        else:
-            if self._is_file:
-                if self._filesystem is not None:
-                    with open_(self._path, self._filesystem) as f:
-                        self._pa_table = pf.read_feather(f, **kwargs)
-                else:
-                    self._pa_table = pf.read_feather(self._path, **kwargs)
-            else:
-                if not hasattr(self, "_pa_dataset"):
-                    self.load_dataset()
-                self._pa_table = self._pa_dataset.to_table(**kwargs)
-
-        if self._sort_by is not None:
-            self._sort_pa_table(sort_by=self._sort_by)
-
-        self._pa_table_name = name
-        self.ddb.register(name, self._pa_table)
-
-    def _sort_pa_table(self, sort_by: str | list | None = None):
-        if not hasattr(self, "_pa_table"):
-            self.load_table()
-
-        if sort_by is not None:
-            self._sort_by = sort_by
-
-        self._pa_table = sort_table(
-            table_=self._pa_table, sort_by=self._sort_by, ddb=self.ddb
-        )
-
-    def create_temp_table(
-        self, name: str = "temp_table", sort_by: str | list | None = None, distinct:bool=False
-    ):
-
-        if hasattr(self, "_pa_table"):
-            table_name = self._pa_table_name
-        else:
-            if not hasattr(self, "_pa_dataset"):
-                self.load_dataset()
-            table_name = self._pa_dataset_name
-
-        sql = f"CREATE OR REPLACE TEMP TABLE {name} AS  SELECT * FROM {table_name}"
-
-        if sort_by is not None:
-            self._sort_by = sort_by
-
-            if isinstance(sort_by, list):
-                sort_by = ",".join(sort_by)
-
-            sql += f" ORDER BY {sort_by}"
-            
-        if distinct:
-            sql = sql.replace("SELECT *", "SELECT DISTINCT *")
-
-        self.ddb.execute(sql)
-
-    def set_table(
-        self, create_temp_table: bool = False, sort_by: str | list | None = None, distinct:bool=False
-    ):
-
-        if create_temp_table:
-            self.create_temp_table(sort_by=sort_by)
-
-        if "temp_table" in self.ddb.execute("SHOW TABLES").df()["name"].tolist():
-            self._table = self.ddb.query(f"SELECT * FROM temp_table")
-
-        elif hasattr(self, "_pa_table"):
-            if sort_by is not None:
-                self._pa_table = self._sort_pa_table(sort_by=sort_by)
-            self._table = to_ddb_relation(
-                table=self._pa_table, ddb=self.ddb, sort_by=sort_by, distinct=distinct
-            )
-
-        else:
-            if not hasattr(self, "_pa_dataset"):
-                self.load_dataset()
-            self._table = to_ddb_relation(
-                table=self._pa_dataset, ddb=self.ddb, sort_by=sort_by, distinct=distinct
-            )
-
-    def execute(self, *args, **kwargs):
-        return self.execute(*args, **kwargs)
-
-    def query(self, *args, **kwargs):
-        return self.query(*args, **kwargs)
-
-    @property
-    def pa_dataset(self) -> ds.FileSystemDataset:
-        if not hasattr(self, "_pa_dataset"):
-            self.load_dataset()
-
-        return self._pa_dataset
-
-    @property
-    def dataset(self) -> ds.FileSystemDataset:
-        return self.pa_dataset
-
-    @property
-    def pa_table(self) -> pa.Table:
-        if not hasattr(self, "_pa_table"):
-            if self.ddb is not None:
-                if (
-                    "temp_table"
-                    in self.ddb.execute("SHOW TABLES").df()["name"].tolist()
-                ):
-                    self._pa_table = self.ddb.query(f"SELECT * FROM temp_table").arrow()
-                else:
-                    self.load_table()
-            else:
-                self.load_table()
-
-        return self._pa_table
-
-    @property
-    def table(self) -> duckdb.DuckDBPyRelation:
-
-        if not hasattr(self, "_table"):
-            self.set_table()
-
-        return self._table
-
-    @property
-    def pl_dataframe(self) -> pl.DataFrame:
-        if not hasattr(self, "_pl_dataframe"):
-            self._pl_dataframe = pl.from_arrow(self.pa_table)
-        return self._pl_dataframe
-
-    @property
-    def pd_dataframe(self) -> pd.DataFrame:
-        if not hasattr(self, "_pd_dataframe"):
-            self._pd_dataframe = self.table.df()
-        return self._pd_dataframe
-
-
-class Writer:
-    def __init__(
-        self,
-        path: str,
-        base_name: str = "data",
-        partitioning: ds.Partitioning | list[str] | str | None = None,
-        filesystem: fs.FileSystem | None = None,
-        format: str | None = "parquet",
-        compression: str | None = "zstd",
-        sort_by: str | list | None = None,
-        ddb: duckdb.DuckDBPyConnection | None = None,
-    ):
-        self._path = path
-        self._base_name = base_name
-        self._partitioning = (
-            [partitioning] if isinstance(partitioning, str) else partitioning
-        )
-        self._filesystem = filesystem
-        self._format = format
-        self._compression = compression
-        self._sort_by = sort_by
-        if ddb is not None:
-            self.ddb = ddb
-        else:
-            self.ddb = duckdb.connect()
-        self.ddb.execute("SET temp_directory='/tmp/duckdb/'")
-
-    def _gen_path(
-        self, partition_names: tuple | None = None, with_time_partition: bool = False
-    ):
-        path = Path(self._path)
-        if path.suffix != "":
-            parts = [path.parent]
-        else:
-            parts = [path]
-
-        if partition_names is not None:
-            parts.extend(partition_names)
-
-        if with_time_partition:
-            parts.append(str(dt.datetime.today()))
-
-        if path.suffix == "":
-            parts.append(self._base_name + f"-{uuid.uuid4().hex}.{self._format}")
-        else:
-            parts.append(path.suffix)
-
-        path = Path(*parts)
-
-        if self._filesystem is None:
-            path.mkdir.parent(exist_ok=True, parents=True)
-
-        return path
-
-    def write_table(
-        self,
-        table: pa.Table,
-        path: Path | str,
-        row_group_size: int | None = None,
-        compression: str | None = None,
-        **kwargs,
-    ):
-
-        filesystem = kwargs.pop("filesystem", self._filesystem)
-        compression = self._compression if compression is None else compression
-
-        format = (
-            kwargs.pop("format", self._format)
-            .replace("arrow", "feather")
-            .replace("ipc", "feather")
-        )
-
-        if format == "feather":
-            if filesystem is not None:
-                with open_(str(path), self._filesystem) as f:
-                    pf.write_feather(table, f, compression=compression, **kwargs)
-
-                pf.write_feather(
-                    table,
-                    path,
-                    compression=compression,
-                    **kwargs,
-                )
-        else:
-            pq.write_table(
-                table,
-                path,
-                row_group_size=row_group_size,
-                compression=compression,
-                filesystem=filesystem,
-                **kwargs,
-            )
-
-    def write_dataset(
-        self,
-        table: duckdb.DuckDBPyRelation
-        | pa.Table
-        | ds.FileSystemDataset
-        | pd.DataFrame
-        | pl.DataFrame
-        | str,
-        path: str | None = None,
-        format: str | None = None,
-        compression: str | None = None,
-        partitioning: list | str | None = None,
-        sort_by: str | list | None = None,
-        distinct:bool=False,
-        rows_per_file: int | None = None,
-        row_group_size: int | None = None,
-        with_time_partition: bool = False,
-        **kwargs,
-    ):
-        self._path = path if path is not None else self._path
-        format = self._format if format is None else format
-        compression = self._compression if compression is None else compression
-
-        if sort_by is None:
-            sort_by = self._sort_by
-        else:
-            self._sort_by = sort_by
-
-        table = to_ddb_relation(table=table, ddb=self.ddb, sort_by=sort_by, distinct=distinct)
-
-        if partitioning is not None:
-            if isinstance(partitioning, str):
-                partitioning = [partitioning]
-        else:
-            partitioning = self._partitioning
-
-        if partitioning is not None:
-            partitions = table.project(",".join(partitioning)).distinct().fetchall()
-
-            for partition_names in partitions:
-
-                filter_ = []
-                for p in zip(partitioning, partition_names):
-                    filter_.append(f"{p[0]}='{p[1]}'")
-                filter_ = " AND ".join(filter_)
-
-                table_part = table.filter(filter_)
-
-                if rows_per_file is None:
-
-                    self.write_table(
-                        table=table_part.arrow(),
-                        path=self._gen_path(
-                            partition_names=partition_names,
-                            with_time_partition=with_time_partition,
-                        ),
-                        format=format,
-                        compression=compression,
-                        row_group_size=row_group_size,
-                        **kwargs,
-                    )
-                else:
-                    for i in range(table_part.shape[0] // rows_per_file + 1):
-                        self.write_table(
-                            table=table_part.limit(
-                                rows_per_file, offset=i * rows_per_file
-                            ).arrow(),
-                            path=self._gen_path(
-                                partition_names=partition_names,
-                                with_time_partition=with_time_partition,
-                            ),
-                            format=format,
-                            compression=compression,
-                            row_group_size=row_group_size,
-                            **kwargs,
-                        )
-
-        else:
-            if rows_per_file is None:
-
-                self.write_table(
-                    table=table.arrow(),
-                    path=self._gen_path(
-                        partition_names=None,
-                        with_time_partition=with_time_partition,
-                    ),
-                    format=format,
-                    compression=compression,
-                    row_group_size=row_group_size,
-                    **kwargs,
-                )
-            else:
-                for i in range(table.shape[0] // rows_per_file + 1):
-                    self.write_table(
-                        table=table.limit(
-                            rows_per_file, offset=i * rows_per_file
-                        ).arrow(),
-                        path=self._gen_path(
-                            partition_names=None,
-                            with_time_partition=with_time_partition,
-                        ),
-                        format=format,
-                        compression=compression,
-                        row_group_size=row_group_size,
-                        **kwargs,
-                    )
-=======
 from .reader import Reader
 from .writer import Writer
 from .utils import to_ddb_relation, copy_to_tmp_directory
->>>>>>> 370f3a19
 
 
 class Dataset:
@@ -649,14 +283,9 @@
         delete_old_files: bool = False,
         **kwargs,
     ):
-<<<<<<< HEAD
-
-
-=======
         if path is None:
             use_tmp_directory = True
             
->>>>>>> 370f3a19
         if table is None:
             if with_mem_table:
                 table = self.pa_table
@@ -664,16 +293,6 @@
             if with_temp_table:
                 if not self.has_temp_table:
                     self.reader.create_temp_table(sort_by=sort_by, distinct=distinct)
-<<<<<<< HEAD
-        
-        if path is None:
-            if with_mem_table is False and with_temp_table is False:
-                use_tmp_directory=True
-                
-        if use_tmp_directory:
-             
-            
-=======
                 table = self.ddb.query("SELECT * FROM temp_table")
                 use_tmp_directory = False
 
@@ -688,7 +307,6 @@
                 elif isinstance(table, ds.FileSystemDataset):
                     copy_to_tmp_directory(
                         table.files, tmp_directory, filesystem=self._filesystem
->>>>>>> 370f3a19
                 
                     table = ds.dataset(tmp_directory)
 
